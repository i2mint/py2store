--- conflicted
+++ resolved
@@ -103,10 +103,5 @@
 # mypy
 .mypy_cache/
 
-<<<<<<< HEAD
-# IDE's
-.idea/
-=======
 # PyCharm
-.idea
->>>>>>> 13362512
+.idea