[metadata]
name = py2store
version = 0.0.17
url = https://github.com/i2mint/py2store
platforms = any
description_file = README.md
description = Tools to create simple and consistent interfaces to complicated and varied data sources.
long_description = file:README.md
long_description_content_type = text/markdown
root_url = https://github.com/i2mint
author = OtoSense
author_email = thorwhalen1@gmail.com
license = mit
description-file = README.md
keywords =
		storage
		interface
classifiers =
		Intended Audience :: Developers
		Topic :: Software Development
		Programming Language :: Python :: 3.8

[options]
packages = find:
include_package_data = True
zip_safe = False
<<<<<<< HEAD
install_requires = 
=======
install_requires =
>>>>>>> 6e8203ad
	dol
<|MERGE_RESOLUTION|>--- conflicted
+++ resolved
@@ -24,9 +24,5 @@
 packages = find:
 include_package_data = True
 zip_safe = False
-<<<<<<< HEAD
 install_requires = 
-=======
-install_requires =
->>>>>>> 6e8203ad
 	dol
