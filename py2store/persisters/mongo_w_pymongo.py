from py2store.base import Persister

from py2store.util import ModuleNotFoundErrorNiceMessage

with ModuleNotFoundErrorNiceMessage():
    from pymongo import MongoClient


class MongoPersister(Persister):
    """
    A basic mongo persister.
    Note that the mongo persister is designed not to overwrite the value of a key if the key already exists.
    You can subclass it and use update_one instead of insert_one if you want to be able to overwrite data.

    >>> s = MongoPersister()  # just use defaults
    >>> for _id in s:  # deleting all docs in tmp
    ...     del s[_id]
    >>> k = {'_id': 'foo'}
    >>> v = {'val': 'bar'}
    >>> k in s  # see that key is not in store (and testing __contains__)
    False
    >>> len(s)
    0
    >>> s[k] = v
    >>> len(s)
    1
    >>> list(s)
    [{'_id': 'foo'}]
    >>> s[k]
    {'val': 'bar'}
    >>> s.get(k)
    {'val': 'bar'}
    >>> s.get({'not': 'a key'}, {'default': 'val'})  # testing s.get with default
    {'default': 'val'}
    >>> list(s.values())
    [{'val': 'bar'}]
    >>> k in s  # testing __contains__ again
    True
    >>> del s[k]
    >>> len(s)
    0
    >>>
    >>> # Making a persister whose keys are 2-dimensional and values are 3-dimensional
    >>> s = MongoPersister(db_name='py2store', collection_name='tmp',
    ...                     key_fields=('first', 'last'), data_fields=('yob', 'proj', 'bdfl'))
    >>> for _id in s:  # deleting all docs in tmp
    ...     del s[_id]
    >>> # writing two items
    >>> s[{'first': 'Guido', 'last': 'van Rossum'}] = {'yob': 1956, 'proj': 'python', 'bdfl': False}
    >>> s[{'first': 'Vitalik', 'last': 'Buterin'}] = {'yob': 1994, 'proj': 'ethereum', 'bdfl': True}
    >>> # Seeing that those two items are there
    >>> for key, val in s.items():
    ...     print(f"{key} --> {val}")
    {'first': 'Guido', 'last': 'van Rossum'} --> {'yob': 1956, 'proj': 'python', 'bdfl': False}
    {'first': 'Vitalik', 'last': 'Buterin'} --> {'yob': 1994, 'proj': 'ethereum', 'bdfl': True}
    """

<<<<<<< HEAD
    def __init__(
            self,
            uri,
            collection='test',
            key_fields=('_id',),
            data_fields=None,
    ):
        db_name = uri.pop('db_name')
        self._mongo_client = MongoClient(**uri)
=======
    def __init__(self, db_name='py2store', collection_name='test', key_fields=('_id',), data_fields=None,
                 mongo_client_kwargs=None):
        if mongo_client_kwargs is None:
            mongo_client_kwargs = {}
        self._mongo_client = MongoClient(**mongo_client_kwargs)
>>>>>>> 7d228a7b
        self._db_name = db_name
        self._collection_name = collection
        self._mgc = self._mongo_client[db_name][collection]
        if isinstance(key_fields, str):
            key_fields = (key_fields,)
        if data_fields is None:
            pass

        self._key_projection = {k: True for k in key_fields}
        if '_id' not in key_fields:
            self._key_projection.update(_id=False)  # need to explicitly specify this since mongo includes _id by dflt
        if data_fields is None:
            data_fields = {k: False for k in key_fields}
        elif not isinstance(data_fields, dict):
            data_fields = {k: True for k in data_fields}
            if '_id' not in data_fields:
                data_fields['_id'] = False

        self._data_fields = data_fields
        self._key_fields = key_fields

    def __getitem__(self, k):
        doc = self._mgc.find_one(k, projection=self._data_fields)
        if doc is not None:
            return doc
        else:
            raise KeyError(f"No document found for query: {k}")

    def __setitem__(self, k, v):
        return self._mgc.insert_one(dict(k, **v))

    def __delitem__(self, k):
        if len(k) > 0:
            return self._mgc.delete_one(k)
        else:
            raise KeyError(f"You can't removed that key: {k}")

    def __iter__(self):
        yield from self._mgc.find(projection=self._key_projection)

    def __len__(self):
        return self._mgc.count_documents({})


class MongoInsertPersister(MongoPersister):

    def __init__(self, db_name='py2store', collection_name='test', data_fields=None, mongo_client_kwargs=None):
        super().__init__(db_name=db_name, collection_name=collection_name, data_fields=data_fields,
                         key_fields=('_id',), mongo_client_kwargs=mongo_client_kwargs)

    def append(self, v):
        return self._mgc.insert_one(v)

    def extend(self, items):
        return self._mgc.insert_many(items)<|MERGE_RESOLUTION|>--- conflicted
+++ resolved
@@ -55,23 +55,11 @@
     {'first': 'Vitalik', 'last': 'Buterin'} --> {'yob': 1994, 'proj': 'ethereum', 'bdfl': True}
     """
 
-<<<<<<< HEAD
-    def __init__(
-            self,
-            uri,
-            collection='test',
-            key_fields=('_id',),
-            data_fields=None,
-    ):
-        db_name = uri.pop('db_name')
-        self._mongo_client = MongoClient(**uri)
-=======
     def __init__(self, db_name='py2store', collection_name='test', key_fields=('_id',), data_fields=None,
                  mongo_client_kwargs=None):
         if mongo_client_kwargs is None:
             mongo_client_kwargs = {}
         self._mongo_client = MongoClient(**mongo_client_kwargs)
->>>>>>> 7d228a7b
         self._db_name = db_name
         self._collection_name = collection
         self._mgc = self._mongo_client[db_name][collection]
